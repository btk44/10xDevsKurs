--- conflicted
+++ resolved
@@ -1,18 +1,15 @@
-<<<<<<< HEAD
-//
-=======
 import { test, expect } from "@playwright/test";
-import { AccountsPage, AccountForm /*, DeleteAccountDialog */ } from "./index";
+import { AccountsPage, AccountForm, DeleteAccountDialog } from "./index";
 
 test.describe("Accounts Management", () => {
   let accountsPage: AccountsPage;
   let accountForm: AccountForm;
-  //let deleteModal: DeleteAccountDialog;
+  let deleteModal: DeleteAccountDialog;
 
   test.beforeEach(async ({ page }) => {
     accountsPage = new AccountsPage(page);
     accountForm = new AccountForm(page);
-    //deleteModal = new DeleteAccountDialog(page);
+    deleteModal = new DeleteAccountDialog(page);
 
     // Login first
     //await loginPage.goto();
@@ -60,7 +57,7 @@
 
   test("should display empty state when no accounts exist", async () => {
     // This test would need to be run with a clean database or mock API
-    // For demonstration purposes, we'll just check the structure exists
+    // For demonstration purposes, we'll just check the structure exists.
     await accountsPage.goto();
     await accountsPage.page.waitForLoadState("networkidle");
     // If accounts exist, the empty message won't be visible
@@ -73,7 +70,7 @@
     expect(hasEmptyMessage || hasTable).toBe(true);
     expect(hasEmptyMessage && hasTable).toBe(false);
   });
-  /*
+
   test("should create and delete an account", async ({ page }) => {
     // Navigate to accounts page
     await accountsPage.goto();
@@ -179,6 +176,4 @@
     const finalCount = await accountsPage.getAccountCount();
     expect(finalCount).toBe(initialCount + 1);
   });
-  */
-});
->>>>>>> ae8bb418
+});